--- conflicted
+++ resolved
@@ -5,17 +5,21 @@
 In case a update to the org sources is needed, I'll add a changelog
 entry with updating instructions.
 
+** 0.6.5
+
+*** Changed
+
+The review data table is now written to the file with a single
+~insert~. This should fix the occasional incorrect display of the
+review data drawers in org versions >= 9.7, as described in [[https://github.com/l3kn/org-fc/issues/131][Github
+Issue 131]].
+
 ** 0.6.4
 
 *** Fixed
 
-<<<<<<< HEAD
-Fixes display of the review data drawer in org versions >= 9.7, as
-described in [[https://github.com/l3kn/org-fc/issues/131][Github Issue 131]].
-=======
 The ~#+TITLE:~ of the org file again is shown in the header line
 during review.
->>>>>>> 77ecdb3b
 
 ** 0.6.3
 
