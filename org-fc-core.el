;;; org-fc-core.el --- Core functions of org-fc -*- lexical-binding: t; -*-

;; Copyright (C) 2020-2021  Leon Rische

;; Author: Leon Rische <emacs@leonrische.me>
;; Url: https://www.leonrische.me/pages/org_flashcards.html
;; Package-requires: ((emacs "26.3") (org "9.3"))
;; Version: 0.1.0

;; This program is free software; you can redistribute it and/or modify
;; it under the terms of the GNU General Public License as published by
;; the Free Software Foundation, either version 3 of the License, or
;; (at your option) any later version.

;; This program is distributed in the hope that it will be useful,
;; but WITHOUT ANY WARRANTY; without even the implied warranty of
;; MERCHANTABILITY or FITNESS FOR A PARTICULAR PURPOSE.  See the
;; GNU General Public License for more details.

;; You should have received a copy of the GNU General Public License
;; along with this program.  If not, see <https://www.gnu.org/licenses/>.

;;; Commentary:
;;
;;; Code:

(require 'outline)
(require 'dash)

(require 'org-id)
(require 'org-indent)
(require 'org-element)

(require 'org-fc-card)

(require 'subr-x)

;;; Customization

(defgroup org-fc nil
  "Manage and review flashcards with Emacs."
  :group 'external
  :group 'text)

(defcustom org-fc-directories '("~/org/")
  "Directories to search for flashcards."
  :type 'string
  :group 'org-fc)

(defvar org-fc-source-path
  (file-name-directory
   (file-truename (or load-file-name (buffer-file-name))))
  "Location of the org-fc sources.
Used to generate absolute paths to the awk scripts.")

(defcustom org-fc-review-history-file (expand-file-name "org-fc-reviews.tsv" user-emacs-directory)
  "File to store review results in."
  :type 'string
  :group 'org-fc)

(defcustom org-fc-shuffle-positions t
  "Shuffle positions before review."
  :type 'boolean
  :group 'org-fc)

(defcustom org-fc-append-failed-cards t
  "Add failed cards to the end of the review session."
  :type 'boolean
  :group 'org-fc)

(defcustom org-fc-index-function #'org-fc-awk-index
  "Function used to index cards in a list of paths."
  :type 'function
  :group 'org-fc)

;;;; Org Tags / Properties

(defcustom org-fc-type-property "FC_TYPE"
  "Property used to store the cards type."
  :type 'string
  :group 'org-fc)

(defcustom org-fc-created-property "FC_CREATED"
  "Property used to store the cards creation time."
  :type 'string
  :group 'org-fc)

(defcustom org-fc-type-cloze-max-hole-property "FC_CLOZE_MAX"
  "Name of the property to use for storing the max hole index."
  :type 'string
  :group 'org-fc)

(defcustom org-fc-suspended-tag "suspended"
  "Tag for marking suspended cards."
  :type 'string
  :group 'org-fc)

(defcustom org-fc-flashcard-tag "fc"
  "Tag for marking headlines as flashcards."
  :type 'string
  :group 'org-fc)

(defcustom org-fc-demo-tag "fc-demo"
  "Tag for marking headlines as demo flashcards.
When demo flashcards are reviewed, their review data is not
updated.  This is used for the `org-fc-demo' and for testing card
types."
  :type 'string
  :group 'org-fc)

(defcustom org-fc-review-data-drawer "REVIEW_DATA"
  "Name of the drawer used to store review data."
  :type 'string
  :group 'org-fc)

(defcustom org-fc-drawer-whitelist '()
  "Drawers that are not hidden during review."
  :type 'list
  :group 'org-fc)

(defcustom org-fc-stats-review-min-box 0
  "Minimum box for reviews to include in the review stats."
  :type 'integer
  :group 'org-fc)

;;;; Spacing Parameters

(defcustom org-fc-algorithm 'sm2-v1
  "Algorithm for spacing reviews of cards."
  :type '(choice (const sm2-v1) (const sm2-v2))
  :group 'org-fc)

(defcustom org-fc-bury-siblings nil
  "If non-nil, show at most one position of a card per review.
Does not apply to cloze single and cloze enumeration cards."
  :type 'boolean
  :group 'org-fc)

;;; Helper Functions

(defun org-fc-member-p (path)
  "Check if PATH is member of one of the `org-fc-directories'."
  (setq path (expand-file-name path))
  (and (string= (file-name-extension path) "org")
       (cl-some
        (lambda (dir) (string-prefix-p (expand-file-name dir) path))
        org-fc-directories)))

(defun org-fc-noop ()
  "Noop-function.")

(defun org-fc-timestamp-in (interval)
  "Generate an `org-mode' timestamp INTERVAL days from now."
  (let ((seconds (* interval 60 60 24))
        (now (time-to-seconds)))
    (format-time-string
     "%FT%TZ"
     (seconds-to-time (+ now seconds))
     "UTC0")))

(defun org-fc-show-latex ()
  "Show latex fragments of heading at point."
  (org-latex-preview 4))

(defun org-fc-back-heading-position ()
  "Return point at the beginning of an entries 'Back' subheading.
Return nil if there is no such heading.
This is expected to be called on an card entry heading."
  (let ((found nil)
        (level (cl-first (org-heading-components))))
    (org-map-entries
     (lambda ()
       (when (let ((comps (org-heading-components)))
               (and
                (string= (cl-fifth comps) "Back")
                (= (cl-first comps) (1+ level))))
         (setq found (point))))
     t 'tree)
    found))

(defun org-fc-has-back-heading-p ()
  "Check if the entry at point has a 'Back' subheading.
Used to determine if a card uses the compact style."
  (not (null (org-fc-back-heading-position))))

;; File-scoped variant of `org-id-goto'
(defun org-fc-id-goto (id file)
  "Go to the heading with ID in FILE."
  (let ((position (org-id-find-id-in-file id file)))
    (if position
        (goto-char (cdr position))
      (error "ID %s not found in %s" id file))))

(defun org-fc-deemphasize (string)
  "Remove org emphasis markers from STRING.
Returns a pair (marker . body)."
  (if (or (string-match org-emph-re string)
          (string-match org-verbatim-re string))
      (cons (match-string 3 string) (match-string 4 string))
    (cons nil string)))

(defun org-fc-emphasize (string)
  "Apply org emphasis faces to STRING."
  (with-temp-buffer
    (insert string)
    (goto-char (point-min))
    (org-do-emphasis-faces (point-max))
    (buffer-string)))

(defun org-fc-indent ()
  "Run `org-indent' on the current headline.
Usually org-indent runs with a delay, so when reviewing a card in
a new file, the cards contents jump to the right (are indented)
during the review.  We can get around this by synchronously
indenting the current heading."
  (if org-indent-mode
      (let ((el (org-element-at-point)))
        (org-indent-add-properties
         (org-element-property :begin el)
         (org-element-property :end el)))))

(defmacro org-fc-with-point-at-entry (&rest body)
  "Execute BODY with point at the card heading.
If point is not inside a flashcard entry, an error is raised."
  `(save-excursion
     (org-fc-goto-entry-heading)
     ,@body))

(defmacro org-fc-with-point-at-back-heading (&rest body)
  "Execute BODY with point at the card's back heading.
If point is not inside a flashcard entry, an error is raised."
  `(if-let ((pos (org-fc-back-heading-position)))
       (save-excursion
         (goto-char pos)
         ,@body)))

;;; Checking for / going to flashcard headings

(defun org-fc-entry-p ()
  "Check if the current heading is a flashcard."
  (member org-fc-flashcard-tag (org-get-tags nil 'local)))

(defun org-fc-suspended-entry-p ()
  "Check if the current heading is a suspended flashcard."
  (let ((tags (org-get-tags nil 'local)))
    (and (member org-fc-flashcard-tag tags)
         (member org-fc-suspended-tag tags))))

(defun org-fc-part-of-entry-p ()
  "Check if the current heading belongs to a flashcard."
  (member org-fc-flashcard-tag (org-get-tags nil)))

(defun org-fc-goto-entry-heading ()
  "Move up to the parent heading marked as a flashcard."
  (unless (org-fc-part-of-entry-p)
    (error "Not inside a flashcard entry"))
  (unless (org-at-heading-p)
    (org-back-to-heading))
  (while (not (org-fc-entry-p))
    (unless (org-up-heading-safe)
      (error "Cannot find a parent heading that is marked as a flashcard"))))

;;; Adding / Removing Tags

(defun org-fc--add-tag (tag)
  "Add TAG to the heading at point."
  (org-set-tags
   (cl-remove-duplicates
    (cons tag (org-get-tags nil 'local))
    :test #'string=)))

(defun org-fc--remove-tag (tag)
  "Add TAG to the heading at point."
  (org-set-tags
   (remove tag (org-get-tags nil 'local))))

;;; Card Initialization

(defun org-fc--init-card (type)
  "Initialize the current card as a flashcard.
Should only be used by the init functions of card TYPEs."
  (if (org-fc-entry-p)
      (error "Headline is already a flashcard"))
  (org-back-to-heading)
  (org-set-property
   org-fc-created-property
   (org-fc-timestamp-in 0))
  (org-set-property org-fc-type-property type)
  (org-id-get-create)
  (org-fc--add-tag org-fc-flashcard-tag))

;;; Card Types
;;;; Type Management

(defvar org-fc-types '()
  "Alist for registering card types.
Entries should be lists (name handler-fn update-fn).
Use `org-fc-register-type' for adding card types.")

(defun org-fc-register-type (name setup-fn flip-fn update-fn)
  "Register a new card type.
Argument NAME Name of the new type.
Argument SETUP-FN Function for initializing a new card of this type.
Argument FLIP-FN Function for flipping a card during review.
Argument UPDATE-FN Function to update a card when it's contents have changed."
  (push
   (list name setup-fn flip-fn update-fn)
   org-fc-types))

(defun org-fc-type-setup-fn (type)
  "Get the review function for a card of TYPE."
  (let ((entry (alist-get type org-fc-types nil nil #'string=)))
    (if entry
        (cl-first entry)
      (error "No such flashcard type: %s" type))))

(defun org-fc-type-flip-fn (type)
  "Get the flip function for a card of TYPE."
  (let ((entry (alist-get type org-fc-types nil nil #'string=)))
    (if entry
        (cl-second entry)
      (error "No such flashcard type: %s" type))))

(defun org-fc-type-update-fn (type)
  "Get the update function for a card of TYPE."
  (let ((entry (alist-get type org-fc-types nil nil #'string=)))
    (if entry
        (cl-third entry)
      (error "No such flashcard type: %s" type))))

;;; Working with Overlays / Hiding Text
;;;; Showing / Hiding Overlays

(defun org-fc-remove-overlays ()
  "Remove all org-fc overlays in the current buffer."
  (interactive)
  (remove-overlays (point-min) (point-max) 'category 'org-fc))

;; Based on `outline-flag-region'
(defun org-fc-hide-region (from to &optional text face)
  "Hide region FROM ... TO, optionally replacing it with TEXT.
FACE can be used to set the text face of the overlay, e.g. to
make it bold."
  ;; (remove-overlays from to 'category 'org-fc)
  (let ((o (make-overlay from to nil 'front-advance)))
    (overlay-put o 'category 'org-fc)
    (overlay-put o 'evaporate t)
    (if face (overlay-put o 'face face))
    (if (stringp text)
        (progn
          (overlay-put o 'invisible nil)
          (overlay-put o 'display text))
      (overlay-put o 'invisible t))
    o))

(defun org-fc-make-overlay (begin end &rest props)
  "Create an overlay from BEGIN to END with PROPS."
  (let ((o (make-overlay begin end)))
    (overlay-put o 'category 'org-fc)
    (cl-loop for (prop value) on props by #'cddr do
             (overlay-put o prop value))
    o))

(defun org-fc-overlay-surround (o before after &optional face)
  "Surround O with strings BEFORE and AFTER with optional FACE."
  (overlay-put o 'before-string (propertize before 'face face))
  (overlay-put o 'after-string (propertize after 'face face))
  o)

;;;; Hiding Drawers

(defun org-fc-hide-keyword-times ()
  "Hide all timestamp keywords (e.g. DEADLINE) after point."
  (save-excursion
    (while (re-search-forward org-keyword-time-regexp nil t)
      (let ((start (1- (match-beginning 0)))
            (end (match-end 0)))
        (org-fc-hide-region start end)))))

(defun org-fc-hide-drawers ()
  "Hide all drawers except ones in `org-fc-drawer-whitelist' after point."
  (let ((bound (org-element-property :end (org-element-at-point))))
    (save-excursion
      (while (re-search-forward org-drawer-regexp bound t)
        (let ((start (1- (match-beginning 0)))
              (name (match-string 1))
              (end))
          (if (re-search-forward ":END:" bound t)
              (setq end (point))
            (error "No :END: found for drawer"))
          (if (member name org-fc-drawer-whitelist)
              (org-flag-drawer nil nil start end)
            (org-fc-hide-region start end)))))))

;;;; Hiding Headings / Section Contents

(defun org-fc-hide-heading (&optional text)
  "Hide the title of the headline at point.
If TEXT is non-nil, the heading is replaced with TEXT."
  ;; Case sensitive search
  (let ((case-fold-search nil))
    (save-excursion
      (beginning-of-line)
      (if (looking-at org-complex-heading-regexp)
          (org-fc-hide-region (match-beginning 4) (match-end 4) (or text "..."))
        (error "Point is not on a heading")))))

(defun org-fc-hide-content (&optional text)
  "Hide the main text of a heading *before* the first subheading.
If TEXT is non-nil, the content is replaced with TEXT."
  (let (start end)
    (save-excursion
      (org-back-to-heading)
      (forward-line)
      (setq start (point)))
    (save-excursion
      (outline-next-heading)
      (setq end (point)))
    (org-fc-hide-region start end text)))

;;;; Outline Trees

(defcustom org-fc-narrow-visibility 'ancestors
  "Visibility of the current heading during review.
See `org-show-set-visibility' for possible values"
  :group 'org-fc
  :type 'symbol
  :options '(ancestors lineage minimal local tree canonical))

(defun org-fc-narrow ()
  "Narrow the outline tree.
Only parent headings of the current heading remain visible."
  (interactive)
  (let* ((tags (org-get-tags nil 'local)))
    ;; Find the first heading with a :narrow: tag or the top level
    ;; ancestor of the current heading and narrow to its region
    (save-excursion
      (while (org-up-heading-safe))
      (org-narrow-to-subtree)
      (outline-hide-subtree))
    ;; Show only the ancestors of the current card
    (org-show-set-visibility org-fc-narrow-visibility)
    (if (member "noheading" tags) (org-fc-hide-heading))))

;;; Updating Cards

(defun org-fc-map-cards (fn &optional scope)
  "Call FN for each flashcard headline in SCOPE.
FN is called with point at the headline and no arguments.
If SCOPE is nil, it defaults to the full buffer.
Other useful values are:
- tree
- region"
  (org-map-entries
   (lambda () (if (org-fc-entry-p) (funcall fn)))
   nil
   scope))

;;;###autoload
(defun org-fc-update ()
  "Re-process the current flashcard."
  (interactive)
  (org-fc-with-point-at-entry
   (let ((type (org-entry-get (point) "FC_TYPE")))
     (funcall (org-fc-type-update-fn type)))))

;;;###autoload
(defun org-fc-update-all ()
  "Re-process all flashcards in the current buffer."
  (interactive)
  (org-fc-map-cards 'org-fc-update))

;;; Suspending / Unsuspending Cards

;;;###autoload
(defun org-fc-suspend-card ()
  "Suspend the headline at point if it is a flashcard."
  (interactive)
  (org-fc-with-point-at-entry
   (org-fc--add-tag org-fc-suspended-tag)))

;;;###autoload
(defun org-fc-suspend-tree ()
  "Suspend all cards in the subtree at point."
  (interactive)
  (org-fc-map-cards 'org-fc-suspend-card 'tree))

;;;###autoload
(defun org-fc-suspend-buffer ()
  "Suspend all cards in the current buffer."
  (interactive)
  (org-fc-map-cards 'org-fc-suspend-card))

;;;###autoload
(defun org-fc-suspend-region ()
  "Suspend all cards in the current region."
  (interactive)
  (org-fc-map-cards 'org-fc-suspend-card 'region))

;;;###autoload
(defun org-fc-unsuspend-card ()
  "Unsuspend the headline at point.
Checks if the headline is a suspended card first."
  (interactive)
  (org-fc--remove-tag org-fc-suspended-tag))

;;;###autoload
(defun org-fc-unsuspend-tree ()
  "Un-suspend all cards in the subtree at point."
  (interactive)
  (org-fc-map-cards 'org-fc-unsuspend-card 'tree))

;;;###autoload
(defun org-fc-unsuspend-buffer ()
  "Un-suspend all cards in the current buffer."
  (interactive)
  (org-fc-map-cards 'org-fc-unsuspend-card))

;;;###autoload
(defun org-fc-unsuspend-region ()
  "Un-suspend all cards in the current region."
  (interactive)
  (org-fc-map-cards 'org-fc-unsuspend-card 'region))

;;; Indexing Cards
;;;; Card Filters

(defun org-fc--compile-filter (filter)
  "Compile FILTER into a lambda function.
Filters can be combinations of the following expressions:

- `(and ex1 ex2 ...)'
- `(or ex1 ex2 ...)'
- `(not ex)'
- `(tag \"tag\")'
- `(type card-type)' or `(type \"card-type\")'

For example, to match all double cards with tag \"math\",
use `(and (type double) (tag \"math\"))'."
  (let ((card-var (gensym)))
    (cl-labels
        ((check-arity-exact
          (filter n)
          (unless (= (length filter) (1+ n))
            (error
             (format "Filter '%s' expects %d argument(s)" filter n))))
         (compile-inner
          (filter)
          (cl-case (car filter)
            ('and `(and ,@(mapcar #'compile-inner (cdr filter))))
            ('or `(or ,@(mapcar #'compile-inner (cdr filter))))
            ('not
             (check-arity-exact filter 1)
             `(not ,(compile-inner (cadr filter))))
            ('tag
             (check-arity-exact filter 1)
             `(member ,(cadr filter) (plist-get ,card-var :tags)))
            ('type
             (check-arity-exact filter 1)
             `(eq ',(if (stringp (cadr filter))
                        (intern (cadr filter))
                      (cadr filter))
                  (plist-get ,card-var :type))))))
      `(lambda (,card-var)
         ,(compile-inner filter)))))

(defun org-fc-index (context)
  "Create an index for review CONTEXT."
  (let ((paths (plist-get context :paths))
        (filter (plist-get context :filter)))
    ;; Handle path formats / symbols
    (cond
     ((or (null paths) (eq paths 'all)) (setq paths org-fc-directories))
     ((eq paths 'buffer) (setq paths (list (buffer-file-name))))
     ((stringp paths) (setq paths (list paths))))

    (if filter (setq filter (org-fc--compile-filter filter)))

    (funcall org-fc-index-function paths filter)))

(defun org-fc-shuffle (items)
  "Return a shuffled version of ITEMS."
  (let* ((randoms (cl-loop for _ below (length items)
                           collect (cl-random 1.0)))
         (zipped (-zip randoms items))
         (sorted-zipped (sort zipped
                              (lambda (a b)
                                (> (car a) (car b))))))
    (mapcar
     #'cdr
     sorted-zipped)))

(defun org-fc-index--to-cards (index)
  "Convert an index to a list of `org-fc-card'."
  (mapcar
   (lambda (card)
     (org-fc-card
      :created (plist-get card :created)
      :filetitle (plist-get card :filetitle)
      :id (plist-get card :id)
<<<<<<< HEAD
      :inherited-tags (plist-get card :inherited-tags)
      :local-tags (plist-get card :local-tags)
      :path (plist-get card :path)
      :positions (plist-get card :positions)
      :suspended (plist-get card :suspended)
      :tags (plist-get card :tags)
      :title (plist-get card :title)
      :type (plist-get card :type)))
   index))
=======
      :type (plist-get card :type)
      :due (plist-get pos :due)
      :box (plist-get pos :box)
      :position (plist-get pos :position)))
   (plist-get card :positions)))

(defun org-fc-index-filter-due (index)
  "Filter INDEX to include only unsuspended due positions.
Cards with no positions are removed from the index."
  (let (res (now (current-time)))
    (dolist (card index)
      (unless (plist-get card :suspended)
        (let ((due
               (cl-remove-if-not
                (lambda (pos)
                  (time-less-p (plist-get pos :due) now))
                (plist-get card :positions))))
          (unless (null due)
            (plist-put
             card :positions
             (if (or (not org-fc-bury-siblings)
                     (member (plist-get card :cloze-type) '(single enumeration)))
                 due (list (car due))))
            (push card res)))))
    res))

(defun org-fc-index-positions (index)
  "Return all positions in INDEX."
  (mapcan (lambda (card) (org-fc-index-flatten-card card)) index))

(defun org-fc-index-shuffled-positions (index)
  "Return all positions in INDEX in random order.
Positions are shuffled in a way that preserves the order of the
  positions for each card."
  ;; 1. assign each position a random number
  ;; 2. flatten the list
  ;; 3. sort by the random number
  ;; 4. remove the random numbers from the result
  (let ((positions
         (mapcan
          (lambda (card)
            (let ((pos (org-fc-index-flatten-card card)))
              (org-fc-zip
               (org-fc-sorted-random (length pos))
               pos)))
          index)))
    (mapcar
     #'cdr
     (sort positions (lambda (a b) (> (car a) (car b)))))))
>>>>>>> 8febefd1

(defun org-fc-position-new-p (pos)
  "Return t if the provided POS ition is new; nil otherwise."
  (eq -1 (plist-get pos :box)))

;;; Demo Mode

;;;###autoload
(defun org-fc-demo ()
  "Start a review of the demo file."
  (interactive)
  (let ((path (expand-file-name "demo.org" org-fc-source-path)))
    (with-current-buffer (find-file path)
      (org-fc-review-buffer))))

;;; Contexts

(defvar org-fc-custom-contexts '()
  "User-defined review contexts.")

(defvar org-fc-context-all '(:paths all)
  "Default context for all cards.")
(defvar org-fc-context-buffer '(:paths buffer)
  "Default context for the current buffer.")

(defun org-fc-contexts ()
  "List of all contexts."
  (cl-list*
   (cons 'all org-fc-context-all)
   (cons 'buffer org-fc-context-buffer)
   org-fc-custom-contexts))

(defun org-fc-select-context ()
  "Select a review context."
  (let ((context (completing-read
                  "Context: "
                  (mapcar (lambda (c) (car c)) (org-fc-contexts))
                  nil
                  :require-match)))
    (unless (string= context "")
      (alist-get (intern context) (org-fc-contexts)))))

;;; Footer

(provide 'org-fc-core)

;;; org-fc-core.el ends here<|MERGE_RESOLUTION|>--- conflicted
+++ resolved
@@ -578,37 +578,17 @@
 
     (funcall org-fc-index-function paths filter)))
 
-(defun org-fc-shuffle (items)
-  "Return a shuffled version of ITEMS."
-  (let* ((randoms (cl-loop for _ below (length items)
-                           collect (cl-random 1.0)))
-         (zipped (-zip randoms items))
-         (sorted-zipped (sort zipped
-                              (lambda (a b)
-                                (> (car a) (car b))))))
-    (mapcar
-     #'cdr
-     sorted-zipped)))
-
-(defun org-fc-index--to-cards (index)
-  "Convert an index to a list of `org-fc-card'."
+(defun org-fc-index-flatten-card (card)
+  "Flatten CARD into a list of positions.
+Relevant data from the card is included in each position
+element."
   (mapcar
-   (lambda (card)
-     (org-fc-card
-      :created (plist-get card :created)
+   (lambda (pos)
+     (list
       :filetitle (plist-get card :filetitle)
+      :tags (plist-get card :tags)
+      :path (plist-get card :path)
       :id (plist-get card :id)
-<<<<<<< HEAD
-      :inherited-tags (plist-get card :inherited-tags)
-      :local-tags (plist-get card :local-tags)
-      :path (plist-get card :path)
-      :positions (plist-get card :positions)
-      :suspended (plist-get card :suspended)
-      :tags (plist-get card :tags)
-      :title (plist-get card :title)
-      :type (plist-get card :type)))
-   index))
-=======
       :type (plist-get card :type)
       :due (plist-get pos :due)
       :box (plist-get pos :box)
@@ -657,8 +637,25 @@
           index)))
     (mapcar
      #'cdr
-     (sort positions (lambda (a b) (> (car a) (car b)))))))
->>>>>>> 8febefd1
+     sorted-zipped)))
+
+(defun org-fc-index--to-cards (index)
+  "Convert an index to a list of `org-fc-card'."
+  (mapcar
+   (lambda (card)
+     (org-fc-card
+      :created (plist-get card :created)
+      :filetitle (plist-get card :filetitle)
+      :id (plist-get card :id)
+      :inherited-tags (plist-get card :inherited-tags)
+      :local-tags (plist-get card :local-tags)
+      :path (plist-get card :path)
+      :positions (plist-get card :positions)
+      :suspended (plist-get card :suspended)
+      :tags (plist-get card :tags)
+      :title (plist-get card :title)
+      :type (plist-get card :type)))
+   index))
 
 (defun org-fc-position-new-p (pos)
   "Return t if the provided POS ition is new; nil otherwise."
